--- conflicted
+++ resolved
@@ -1,336 +1,10 @@
-﻿using System;
+﻿#if UNITY_EDITOR
+using System;
 using System.Collections.Generic;
 using UnityEditor;
 using UnityEngine;
 using Object = UnityEngine.Object;
 
-<<<<<<< HEAD
-namespace SpaceNavigatorDriver {
-
-	[InitializeOnLoad]
-	[Serializable]
-	class ViewportController {
-
-		// Snapping
-		private static Dictionary<Transform, Quaternion> _unsnappedRotations = new Dictionary<Transform, Quaternion>();
-		private static Dictionary<Transform, Vector3> _unsnappedTranslations = new Dictionary<Transform, Vector3>();
-		private static bool _wasIdle;
-
-		// Rig components
-		private static GameObject _pivotGO, _cameraGO;
-		private static Transform _pivot, _camera;
-		private const string PivotName = "Scene camera pivot dummy";
-		private const string CameraName = "Scene camera dummy";
-
-		private static bool _wasHorizonLocked;
-		private const float _saveInterval = 30;
-		private static float _lastSaveTime;
-
-		private static double _lastRefreshTime;
-		private static double _diyDeltaTime;
-
-		static ViewportController() {
-			// Set up callbacks.
-			EditorApplication.update += Update;
-			EditorApplication.playmodeStateChanged += PlaymodeStateChanged;
-
-			// Initialize.
-			Settings.Read();
-			InitCameraRig();
-			StoreSelectionTransforms();
-		}
-
-		#region - Callbacks -
-		private static void PlaymodeStateChanged() {
-			if (EditorApplication.isPlayingOrWillChangePlaymode && !EditorApplication.isPlaying)
-				Settings.Write();
-		}
-
-		public static void OnApplicationQuit() {
-			Settings.Write();
-			DisposeCameraRig();
-			SpaceNavigator.Instance.Dispose();
-		}
-		#endregion - Callbacks -
-
-		static void Update() {
-			// Autosave settings.
-			if (!Application.isPlaying && DateTime.Now.Second - _lastSaveTime > _saveInterval) {
-				Settings.Write();
-				_lastSaveTime = DateTime.Now.Second;
-			}
-
-			// If we don't want the driver to navigate the editor at runtime, exit now.
-			if (Application.isPlaying && !Settings.RuntimeEditorNav) return;
-
-			SceneView sceneView = SceneView.lastActiveSceneView;
-			if (!sceneView) return;
-
-			SyncRigWithScene();
-
-			if (Settings.LockHorizon && !_wasHorizonLocked)
-				StraightenHorizon();
-			_wasHorizonLocked = Settings.LockHorizon;
-
-			// Return if device is idle.
-			if (SpaceNavigator.Translation == Vector3.zero &&
-				SpaceNavigator.Rotation == Quaternion.identity) {
-				_wasIdle = true;
-				return;
-			}
-
-			switch (Settings.Mode) {
-				case OperationMode.Fly:
-					Fly(sceneView);
-					break;
-				case OperationMode.Orbit:
-					Orbit(sceneView);
-					break;
-				case OperationMode.Telekinesis:
-					// Manipulate the object free from the camera.
-					Telekinesis(sceneView);
-					break;
-				case OperationMode.GrabMove:
-					// Manipulate the object together with the camera.
-					GrabMove(sceneView);
-					break;
-				default:
-					throw new ArgumentOutOfRangeException();
-			}
-
-			//// Detect keyboard clicks (not working).
-			//if (Keyboard.IsKeyDown(1))
-			//	D.log("Button 0 pressed");
-			//if (Keyboard.IsKeyDown(2))
-			//	D.log("Button 1 pressed");
-
-			_diyDeltaTime = EditorApplication.timeSinceStartup - _lastRefreshTime;
-			Debug.Log($"Unity delta time: {Time.deltaTime} diy deltTime: {_diyDeltaTime}");
-			_lastRefreshTime = EditorApplication.timeSinceStartup;
-
-			_wasIdle = false;
-		}
-
-		#region - Navigation -
-		static void Fly(SceneView sceneView) {
-			Fly(sceneView, Settings.FlyInvertTranslation, Settings.FlyInvertRotation);
-		}
-		static void Fly(SceneView sceneView, Vector3 translationInversion, Vector3 rotationInversion) {
-			SyncRigWithScene();
-
-			// Apply inversion of axes for fly/grabmove mode.
-			Vector3 translation = Vector3.Scale(SpaceNavigator.Translation, translationInversion) * (float)_diyDeltaTime * 100f;
-			Vector3 rotation = Vector3.Scale(SpaceNavigator.Rotation.eulerAngles, rotationInversion);
-
-			_camera.Translate(translation, Space.Self);
-			if (sceneView.orthographic)
-				sceneView.size -= translation.z;
-			else {
-				if (Settings.LockHorizon) {
-					// Perform azimuth in world coordinates.
-					_camera.Rotate(Vector3.up, rotation.y, Space.World);
-					// Perform pitch in local coordinates.
-					_camera.Rotate(Vector3.right, rotation.x, Space.Self);
-				} else {
-					// Default rotation method, applies the whole quaternion to the camera.
-					_camera.Rotate(rotation);
-				}
-			}
-
-			// Update sceneview pivot and repaint view.
-			sceneView.pivot = _pivot.position;
-			sceneView.rotation = _pivot.rotation;
-			sceneView.Repaint();
-		}
-		static void Orbit(SceneView sceneView) {
-			// If no object is selected don't orbit, fly instead.
-			if (Selection.gameObjects.Length == 0) {
-				Fly(sceneView);
-				return;
-			}
-
-			SyncRigWithScene();
-
-			// Apply inversion of axes for orbit mode.
-			Vector3 translation = Vector3.Scale(SpaceNavigator.Translation, Settings.OrbitInvertTranslation);
-			Vector3 rotation = Vector3.Scale(SpaceNavigator.Rotation.eulerAngles, Settings.OrbitInvertRotation);
-
-			_camera.Translate(translation, Space.Self);
-
-			if (Settings.LockHorizon) {
-				_camera.RotateAround(Tools.handlePosition, Vector3.up, rotation.y);
-				_camera.RotateAround(Tools.handlePosition, _camera.right, rotation.x);
-			} else {
-				_camera.RotateAround(Tools.handlePosition, _camera.up, rotation.y);
-				_camera.RotateAround(Tools.handlePosition, _camera.right, rotation.x);
-				_camera.RotateAround(Tools.handlePosition, _camera.forward, rotation.z);
-			}
-
-			// Update sceneview pivot and repaint view.
-			sceneView.pivot = _pivot.position;
-			sceneView.rotation = _pivot.rotation;
-			sceneView.Repaint();
-		}
-		static void Telekinesis(SceneView sceneView) {
-			// Apply inversion of axes for telekinesis mode.
-			Vector3 translation = Vector3.Scale(SpaceNavigator.Translation, Settings.TelekinesisInvertTranslation);
-			Quaternion rotation = Quaternion.Euler(Vector3.Scale(SpaceNavigator.Rotation.eulerAngles, Settings.TelekinesisInvertRotation));
-
-			// Store the selection's transforms because the user could have edited them since we last used them via the inspector.
-			if (_wasIdle)
-				StoreSelectionTransforms();
-
-			foreach (Transform transform in Selection.GetTransforms(SelectionMode.TopLevel | SelectionMode.Editable)) {
-				if (!_unsnappedRotations.ContainsKey(transform)) continue;
-
-				Transform reference;
-				switch (Settings.CoordSys) {
-					case CoordinateSystem.Camera:
-						reference = sceneView.camera.transform;
-						break;
-					case CoordinateSystem.World:
-						reference = null;
-						break;
-					case CoordinateSystem.Parent:
-						reference = transform.parent;
-						break;
-					case CoordinateSystem.Local:
-						reference = transform;
-						break;
-					default:
-						throw new ArgumentOutOfRangeException();
-				}
-
-				if (reference == null) {
-					// Move the object in world coordinates.
-					_unsnappedTranslations[transform] += translation;
-					_unsnappedRotations[transform] = rotation * _unsnappedRotations[transform];
-				} else {
-					// Move the object in the reference coordinate system.
-					Vector3 worldTranslation = reference.TransformPoint(translation) -
-											   reference.position;
-					_unsnappedTranslations[transform] += worldTranslation;
-					_unsnappedRotations[transform] = (reference.rotation * rotation * Quaternion.Inverse(reference.rotation)) * _unsnappedRotations[transform];
-				}
-
-				// Perform rotation with or without snapping.
-				transform.rotation = Settings.SnapRotation ? SnapOnRotation(_unsnappedRotations[transform], Settings.SnapAngle) : _unsnappedRotations[transform];
-				transform.position = Settings.SnapTranslation ? SnapOnTranslation(_unsnappedTranslations[transform], Settings.SnapDistance) : _unsnappedTranslations[transform];
-			}
-		}
-		static void GrabMove(SceneView sceneView) {
-			// Apply inversion of axes for grab move mode.
-			Vector3 translation = Vector3.Scale(SpaceNavigator.Translation, Settings.GrabMoveInvertTranslation);
-			Vector3 rotation = Vector3.Scale(SpaceNavigator.Rotation.eulerAngles, Settings.GrabMoveInvertRotation);
-
-			// Store the selection's transforms because the user could have edited them since we last used them via the inspector.
-			if (_wasIdle)
-				StoreSelectionTransforms();
-
-			foreach (Transform transform in Selection.GetTransforms(SelectionMode.TopLevel | SelectionMode.Editable)) {
-				if (!_unsnappedRotations.ContainsKey(transform)) continue;
-
-				// Initialize transform to unsnapped state.
-				transform.rotation = _unsnappedRotations[transform];
-				transform.position = _unsnappedTranslations[transform];
-				Vector3 oldPos = transform.position;
-
-				// Rotate with horizon lock.
-				transform.RotateAround(_camera.position, Vector3.up, rotation.y);
-				transform.RotateAround(_camera.position, _camera.right, rotation.x);
-
-				// Interpret SpaceNavigator input in camera space, calculate the effect in world space.
-				Vector3 worldTranslation = sceneView.camera.transform.TransformPoint(translation) -
-											sceneView.camera.transform.position;
-				transform.position += worldTranslation;
-
-				// Store new unsnapped state.
-				_unsnappedRotations[transform] = transform.rotation;
-				_unsnappedTranslations[transform] += transform.position - oldPos;   // The rotation also added translation, so calculate the translation delta.
-
-				// Perform snapping.
-				transform.position = Settings.SnapTranslation ? SnapOnTranslation(_unsnappedTranslations[transform], Settings.SnapDistance) : _unsnappedTranslations[transform];
-				transform.rotation = Settings.SnapRotation ? SnapOnRotation(_unsnappedRotations[transform], Settings.SnapAngle) : _unsnappedRotations[transform];
-			}
-
-			// Move the scene camera.
-			Fly(sceneView, Settings.GrabMoveInvertTranslation, Settings.GrabMoveInvertRotation);
-		}
-		public static void StraightenHorizon() {
-			_camera.rotation = Quaternion.Euler(_camera.rotation.eulerAngles.x, _camera.rotation.eulerAngles.y, 0);
-
-			// Update sceneview pivot and repaint view.
-			SceneView.lastActiveSceneView.pivot = _pivot.position;
-			SceneView.lastActiveSceneView.rotation = _pivot.rotation;
-			SceneView.lastActiveSceneView.Repaint();
-		}
-		#endregion - Navigation -
-
-		#region - Dummy Camera Rig -
-		/// <summary>
-		/// Sets up a dummy camera rig like the scene camera.
-		/// We can't move the camera, only the SceneView's pivot & rotation.
-		/// For some reason the camera does not always have the same position offset to the pivot.
-		/// This offset is unpredictable, so we have to update our dummy rig each time before using it.
-		/// </summary>
-		private static void InitCameraRig() {
-			_cameraGO = GameObject.Find(CameraName);
-			_pivotGO = GameObject.Find(PivotName);
-			// Create camera rig if one is not already present.
-			if (!_pivotGO) {
-				_cameraGO = new GameObject(CameraName) { hideFlags = HideFlags.HideAndDontSave };
-				_pivotGO = new GameObject(PivotName) { hideFlags = HideFlags.HideAndDontSave };
-			}
-			// Reassign these variables, they get destroyed when entering play mode.
-			_camera = _cameraGO.transform;
-			_pivot = _pivotGO.transform;
-			_pivot.parent = _camera;
-
-			SyncRigWithScene();
-		}
-		/// <summary>
-		/// Position the dummy camera rig like the scene view camera.
-		/// </summary>
-		private static void SyncRigWithScene() {
-			if (SceneView.lastActiveSceneView) {
-				_camera.position = SceneView.lastActiveSceneView.camera.transform.position; // <- this value changes w.r.t. pivot !
-				_camera.rotation = SceneView.lastActiveSceneView.camera.transform.rotation;
-				_pivot.position = SceneView.lastActiveSceneView.pivot;
-				_pivot.rotation = SceneView.lastActiveSceneView.rotation;
-			}
-		}
-		private static void DisposeCameraRig() {
-			Object.DestroyImmediate(_cameraGO);
-			Object.DestroyImmediate(_pivotGO);
-		}
-		#endregion - Dummy Camera Rig -
-
-		#region - Snapping -
-		public static void StoreSelectionTransforms() {
-			_unsnappedRotations.Clear();
-			_unsnappedTranslations.Clear();
-			foreach (Transform transform in Selection.GetTransforms(SelectionMode.TopLevel | SelectionMode.Editable)) {
-				_unsnappedRotations.Add(transform, transform.rotation);
-				_unsnappedTranslations.Add(transform, transform.position);
-			}
-		}
-		private static Quaternion SnapOnRotation(Quaternion q, float snap) {
-			Vector3 euler = q.eulerAngles;
-			return Quaternion.Euler(
-				Mathf.RoundToInt(euler.x / snap) * snap,
-				Mathf.RoundToInt(euler.y / snap) * snap,
-				Mathf.RoundToInt(euler.z / snap) * snap);
-		}
-		private static Vector3 SnapOnTranslation(Vector3 v, float snap) {
-			return new Vector3(
-				Mathf.RoundToInt(v.x / snap) * snap,
-				Mathf.RoundToInt(v.y / snap) * snap,
-				Mathf.RoundToInt(v.z / snap) * snap);
-		}
-		#endregion - Snapping -
-	}
-}
-=======
 namespace SpaceNavigatorDriver
 {
     [InitializeOnLoad]
@@ -353,11 +27,13 @@
         private static float _lastSaveTime;
         private static Type GameView;
 
-        static ViewportController()
-        {
-            // Set up callbacks.
-            EditorApplication.update += Update;
-            EditorApplication.playModeStateChanged += e => PlaymodeStateChanged();
+		private static double _lastRefreshTime;
+		private static double _diyDeltaTime;
+
+		static ViewportController() {
+			// Set up callbacks.
+			EditorApplication.update += Update;
+			EditorApplication.playmodeStateChanged += PlaymodeStateChanged;
 
             // Initialize.
             Settings.Read();
@@ -448,7 +124,10 @@
             //	D.log("Button 0 pressed");
             //if (Keyboard.IsKeyDown(2))
             //	D.log("Button 1 pressed");
-
+            
+            _diyDeltaTime = EditorApplication.timeSinceStartup - _lastRefreshTime;
+            Debug.Log($"Unity delta time: {Time.deltaTime} diy deltTime: {_diyDeltaTime}");
+            _lastRefreshTime = EditorApplication.timeSinceStartup;
             _wasIdle = false;
         }
 
@@ -464,7 +143,7 @@
             SyncRigWithScene();
 
             // Apply inversion of axes for fly/grabmove mode.
-            Vector3 translation = Vector3.Scale(SpaceNavigatorHID.current.Translation.ReadValue(), translationInversion);
+            Vector3 translation = Vector3.Scale(SpaceNavigatorHID.current.Translation.ReadValue(), translationInversion) * (float)_diyDeltaTime * 100f;
             Vector3 rotation = Vector3.Scale(SpaceNavigatorHID.current.Rotation.ReadValue(), rotationInversion);
 
             // Apply sensitivity
@@ -775,5 +454,4 @@
         #endregion - Deadzone -
     }
 }
-#endif
->>>>>>> 6b1e130b
+#endif