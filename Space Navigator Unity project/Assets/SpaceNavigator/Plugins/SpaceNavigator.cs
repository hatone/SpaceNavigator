--- conflicted
+++ resolved
@@ -4,6 +4,8 @@
 #if UNITY_EDITOR
 using UnityEditor;
 #endif
+
+
 
 public abstract class SpaceNavigator : IDisposable {
 	// Public runtime API
@@ -27,65 +29,6 @@
 	public abstract Vector3 GetTranslation();
 	public abstract Quaternion GetRotation();
 
-	// Sensitivity settings
-<<<<<<< HEAD
-=======
-	private int Gears = 3;
-	public int CurrentGear = 1;
-
-	public static List<float> TransSensDefault = new List<float> { 50, 1, 0.05f };
-	public static List<float> TransSensMinDefault = new List<float>() { 1, 0.1f, 0.01f };
-	public static List<float> TransSensMaxDefault = new List<float>() { 100, 10, 1 };
-	public float PlayTransSens = TransSensDefault[1];
-	public List<float> TransSens = new List<float>(TransSensDefault);
-	public List<float> TransSensMin = new List<float>(TransSensMinDefault);
-	public List<float> TransSensMax = new List<float>(TransSensMaxDefault);
-
-	public const float RotSensDefault = 1, RotSensMinDefault = 0, RotSensMaxDefault = 5f;
-	public float PlayRotSens = RotSensDefault;
-	public float RotSens = RotSensDefault;
-	public float RotSensMin = RotSensMinDefault;
-	public float RotSensMax = RotSensMaxDefault;
-
-#if UNITY_EDITOR_OSX || UNITY_STANDALONE_OSX
-	public const float RotDeadDefault = 30, RotDeadMinDefault = 0, RotDeadMaxDefault = 100f;
-	public float RotDead = RotDeadDefault;
-	public float RotDeadMin = RotDeadMinDefault;
-	public float RotDeadMax = RotDeadMaxDefault;
-
-	public const float TransDeadDefault = 30, TransDeadMinDefault = 0, TransDeadMaxDefault = 100f;
-	public float TransDead = TransDeadDefault;
-	public float TransDeadMin = TransDeadMinDefault;
-	public float TransDeadMax = TransDeadMaxDefault;
-#endif
-
-	// Setting storage keys
-	private const string TransSensKey = "Translation sensitivity";
-	private const string TransSensMinKey = "Translation sensitivity minimum";
-	private const string TransSensMaxKey = "Translation sensitivity maximum";
-	private const string LockTranslationAllKey = "Translation lock all";
-	private const string LockTranslationXKey = "Translation lock X";
-	private const string LockTranslationYKey = "Translation lock Y";
-	private const string LockTranslationZKey = "Translation lock Z";
-
-	private const string RotSensKey = "Rotation sensitivity";
-	private const string RotSensMinKey = "Rotation sensitivity minimum";
-	private const string RotSensMaxKey = "Rotation sensitivity maximum";
-	private const string LockRotationAllKey = "Rotation lock all";
-	private const string LockRotationXKey = "Rotation lock X";
-	private const string LockRotationYKey = "Rotation lock Y";
-	private const string LockRotationZKey = "Rotation lock Z";
-
-#if UNITY_EDITOR_OSX || UNITY_STANDALONE_OSX
-	private const string TransDeadKey = "Translation dead zone size";
-	private const string TransDeadMinKey = "Translation dead zone size minimum";
-	private const string TransDeadMaxKey = "Translation dead zone size maximum";
-
-	private const string RotDeadKey = "Rotation dead zone size";
-	private const string RotDeadMinKey = "Rotation dead zone size minimum";
-	private const string RotDeadMaxKey = "Rotation dead zone size maximum";
-#endif
->>>>>>> baee6851
 	#region - Singleton -
 	public static SpaceNavigator Instance {
 		get {
@@ -107,191 +50,4 @@
 	#region - IDisposable -
 	public abstract void Dispose();
 	#endregion - IDisposable -
-<<<<<<< HEAD
-=======
-
-	public virtual void OnGUI() {
-#if UNITY_EDITOR
-		#region - Locking -
-		#region - Translation -
-		GUILayout.BeginHorizontal();
-		_lockTranslationAll = GUILayout.Toggle(_lockTranslationAll, "Translation", GUILayout.Width(100));
-		GUI.enabled = !_lockTranslationAll;
-		_lockTranslationX = GUILayout.Toggle(_lockTranslationX, "X");
-		_lockTranslationY = GUILayout.Toggle(_lockTranslationY, "Y");
-		_lockTranslationZ = GUILayout.Toggle(_lockTranslationZ, "Z");
-		GUI.enabled = true;
-		GUILayout.EndHorizontal();
-		#endregion - Translation -
-
-		#region - Rotation -
-		GUILayout.BeginHorizontal();
-		_lockRotationAll = GUILayout.Toggle(_lockRotationAll, "Rotation", GUILayout.Width(100));
-		GUI.enabled = !_lockRotationAll;
-		_lockRotationX = GUILayout.Toggle(_lockRotationX, "X");
-		_lockRotationY = GUILayout.Toggle(_lockRotationY, "Y");
-		_lockRotationZ = GUILayout.Toggle(_lockRotationZ, "Z");
-		GUI.enabled = true;
-		GUILayout.EndHorizontal();
-		#endregion - Rotation -
-		#endregion - Locking -
-		GUILayout.Space(10);
-
-		#region - Sensitivity + gearbox -
-		GUILayout.BeginHorizontal();
-
-		#region - Sensitivity -
-		GUILayout.BeginVertical();
-		GUILayout.Label("Sensitivity");
-		GUILayout.Space(4);
-
-
-		#region - Translation + rotation -
-		GUILayout.BeginVertical();
-		#region - Translation -
-		GUILayout.BeginHorizontal();
-		GUILayout.Label("Translation", GUILayout.Width(67));
-		TransSens[CurrentGear] = EditorGUILayout.FloatField(TransSens[CurrentGear], GUILayout.Width(30));
-		TransSensMin[CurrentGear] = EditorGUILayout.FloatField(TransSensMin[CurrentGear], GUILayout.Width(30));
-		TransSens[CurrentGear] = GUILayout.HorizontalSlider(TransSens[CurrentGear], TransSensMin[CurrentGear], TransSensMax[CurrentGear]);
-		TransSensMax[CurrentGear] = EditorGUILayout.FloatField(TransSensMax[CurrentGear], GUILayout.Width(30));
-		GUILayout.EndHorizontal();
-		#endregion - Translation -
-
-		#region - Rotation -
-		GUILayout.BeginHorizontal();
-		GUILayout.Label("Rotation", GUILayout.Width(67));
-		RotSens = EditorGUILayout.FloatField(RotSens, GUILayout.Width(30));
-		RotSensMin = EditorGUILayout.FloatField(RotSensMin, GUILayout.Width(30));
-		RotSens = GUILayout.HorizontalSlider(RotSens, RotSensMin, RotSensMax);
-		RotSensMax = EditorGUILayout.FloatField(RotSensMax, GUILayout.Width(30));
-		GUILayout.EndHorizontal();
-		#endregion - Rotation -
-		GUILayout.EndVertical();
-		#endregion - Translation + rotation -
-
-		GUILayout.EndVertical();
-		#endregion - Sensitivity -
-
-		#region - Gearbox -
-		GUILayout.BeginVertical();
-		GUILayout.Label("Scale", GUILayout.Width(65));
-		GUIContent[] modes = new GUIContent[] {
-				new GUIContent("Huge", "Galactic scale"),
-				new GUIContent("Human", "What people consider 'normal'"),
-				new GUIContent("Minuscule", "Itsy-bitsy-scale")
-			};
-		CurrentGear = GUILayout.SelectionGrid(CurrentGear, modes, 1, GUILayout.Width(67));
-		GUILayout.EndVertical();
-		#endregion - Gearbox -
-
-		GUILayout.EndHorizontal();
-		#endregion - Sensitivity + gearbox -
-
-#if UNITY_EDITOR_OSX || UNITY_STANDALONE_OSX
-		#region - Dead Zone -
-		GUILayout.BeginVertical();
-		GUILayout.Label("Dead Zone");
-		GUILayout.Space(4);
-
-
-		#region - Translation + rotation -
-		GUILayout.BeginVertical();
-		#region - Translation -
-		GUILayout.BeginHorizontal();
-		GUILayout.Label("Translation", GUILayout.Width(67));
-		TransDead = EditorGUILayout.FloatField(TransDead, GUILayout.Width(30));
-		TransDeadMin = EditorGUILayout.FloatField(TransDeadMin, GUILayout.Width(30));
-		TransDead = GUILayout.HorizontalSlider(TransDead, TransDeadMin, TransDeadMax);
-		TransDeadMax = EditorGUILayout.FloatField(TransDeadMax, GUILayout.Width(30));
-		GUILayout.EndHorizontal();
-		#endregion - Translation -
-
-		#region - Rotation -
-		GUILayout.BeginHorizontal();
-		GUILayout.Label("Rotation", GUILayout.Width(67));
-		RotDead = EditorGUILayout.FloatField(RotDead, GUILayout.Width(30));
-		RotDeadMin = EditorGUILayout.FloatField(RotDeadMin, GUILayout.Width(30));
-		RotDead = GUILayout.HorizontalSlider(RotDead, RotDeadMin, RotDeadMax);
-		RotDeadMax = EditorGUILayout.FloatField(RotDeadMax, GUILayout.Width(30));
-		GUILayout.EndHorizontal();
-		#endregion - Rotation -
-		GUILayout.EndVertical();
-		#endregion - Translation + rotation -
-
-		GUILayout.EndVertical();
-#endregion - Deadzone -
-
-#endif
-	}
-
-	#region - Settings -
-	/// <summary>
-	/// Reads the settings.
-	/// </summary>
-	public void ReadSettings() {
-		for (int gear = 0; gear < Gears; gear++) {
-			TransSens[gear] = PlayerPrefs.GetFloat(TransSensKey + gear, TransSensDefault[gear]);
-			TransSensMin[gear] = PlayerPrefs.GetFloat(TransSensMinKey + gear, TransSensMinDefault[gear]);
-			TransSensMax[gear] = PlayerPrefs.GetFloat(TransSensMaxKey + gear, TransSensMaxDefault[gear]);
-		}
-		_lockTranslationAll = PlayerPrefs.GetInt(LockTranslationAllKey, 0) == 1;
-		_lockTranslationX = PlayerPrefs.GetInt(LockTranslationXKey, 0) == 1;
-		_lockTranslationY = PlayerPrefs.GetInt(LockTranslationYKey, 0) == 1;
-		_lockTranslationZ = PlayerPrefs.GetInt(LockTranslationZKey, 0) == 1;
-
-		RotSens = PlayerPrefs.GetFloat(RotSensKey, RotSensDefault);
-		RotSensMin = PlayerPrefs.GetFloat(RotSensMinKey, RotSensMinDefault);
-		RotSensMax = PlayerPrefs.GetFloat(RotSensMaxKey, RotSensMaxDefault);
-
-#if UNITY_EDITOR_OSX || UNITY_STANDALONE_OSX
-		RotDead = PlayerPrefs.GetFloat(RotDeadKey, RotDeadDefault);
-		RotDeadMin = PlayerPrefs.GetFloat(RotDeadMinKey, RotDeadMinDefault);
-		RotDeadMax = PlayerPrefs.GetFloat(RotDeadMaxKey, RotDeadMaxDefault);
-
-		TransDead = PlayerPrefs.GetFloat(TransDeadKey, TransDeadDefault);
-		TransDeadMin = PlayerPrefs.GetFloat(TransDeadMinKey, TransDeadMinDefault);
-		TransDeadMax = PlayerPrefs.GetFloat(TransDeadMaxKey, TransDeadMaxDefault);
-#endif
-
-		_lockRotationAll = PlayerPrefs.GetInt(LockRotationAllKey, 0) == 1;
-		_lockRotationX = PlayerPrefs.GetInt(LockRotationXKey, 0) == 1;
-		_lockRotationY = PlayerPrefs.GetInt(LockRotationYKey, 0) == 1;
-		_lockRotationZ = PlayerPrefs.GetInt(LockRotationZKey, 0) == 1;
-	}
-	/// <summary>
-	/// Writes the settings.
-	/// </summary>
-	public void WriteSettings() {
-		for (int gear = 0; gear < Gears; gear++) {
-			PlayerPrefs.SetFloat(TransSensKey + gear, TransSens[gear]);
-			PlayerPrefs.SetFloat(TransSensMinKey + gear, TransSensMin[gear]);
-			PlayerPrefs.SetFloat(TransSensMaxKey + gear, TransSensMax[gear]);
-		}
-		PlayerPrefs.SetInt(LockTranslationAllKey, _lockTranslationAll ? 1 : 0);
-		PlayerPrefs.SetInt(LockTranslationXKey, _lockTranslationX ? 1 : 0);
-		PlayerPrefs.SetInt(LockTranslationYKey, _lockTranslationY ? 1 : 0);
-		PlayerPrefs.SetInt(LockTranslationZKey, _lockTranslationZ ? 1 : 0);
-
-		PlayerPrefs.SetFloat(RotSensKey, RotSens);
-		PlayerPrefs.SetFloat(RotSensMinKey, RotSensMin);
-		PlayerPrefs.SetFloat(RotSensMaxKey, RotSensMax);
-
-#if UNITY_EDITOR_OSX || UNITY_STANDALONE_OSX
-		PlayerPrefs.SetFloat(RotDeadKey, RotDead);
-		PlayerPrefs.SetFloat(RotDeadMinKey, RotDeadMin);
-		PlayerPrefs.SetFloat(RotDeadMaxKey, RotDeadMax);
-
-		PlayerPrefs.SetFloat(TransDeadKey, TransDead);
-		PlayerPrefs.SetFloat(TransDeadMinKey, TransDeadMin);
-		PlayerPrefs.SetFloat(TransDeadMaxKey, TransDeadMax);
-#endif
-
-		PlayerPrefs.SetInt(LockRotationAllKey, _lockRotationAll ? 1 : 0);
-		PlayerPrefs.SetInt(LockRotationXKey, _lockRotationX ? 1 : 0);
-		PlayerPrefs.SetInt(LockRotationYKey, _lockRotationY ? 1 : 0);
-		PlayerPrefs.SetInt(LockRotationZKey, _lockRotationZ ? 1 : 0);
-	}
-	#endregion - Settings -
->>>>>>> baee6851
 }