--- conflicted
+++ resolved
@@ -70,13 +70,8 @@
                 matches: new InputDeviceMatcher()
                     .WithInterface("HID")
                     .WithManufacturer("3Dconnexion.*")
-<<<<<<< HEAD
-                    .WithProduct(".*"));
-            DebugLog("SpaceNavigator Driver : RegisterLayout");
-=======
             );
             DebugLog("SpaceNavigatorHID : RegisterLayout");
->>>>>>> ed4f9508
         }
 
         // In the player, trigger the calling of our static constructor
